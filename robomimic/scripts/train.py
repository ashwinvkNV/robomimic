"""
The main entry point for training policies.

Args:
    config (str): path to a config json that will be used to override the default settings.
        If omitted, default settings are used. This is the preferred way to run experiments.

    algo (str): name of the algorithm to run. Only needs to be provided if @config is not
        provided.

    name (str): if provided, override the experiment name defined in the config

    dataset (str): if provided, override the dataset path defined in the config

    debug (bool): set this flag to run a quick training run for debugging purposes    
"""

import argparse
import json
import numpy as np
import time
import os
import shutil
import psutil
import sys
import socket
import traceback

from collections import OrderedDict

import torch
from torch.utils.data import DataLoader

import robomimic
import robomimic.utils.train_utils as TrainUtils
import robomimic.utils.torch_utils as TorchUtils
import robomimic.utils.obs_utils as ObsUtils
import robomimic.utils.env_utils as EnvUtils
import robomimic.utils.file_utils as FileUtils
from robomimic.config import config_factory
from robomimic.algo import algo_factory, RolloutPolicy
from robomimic.utils.log_utils import PrintLogger, DataLogger, flush_warnings


def train(config, device):
    """
    Train a model using the algorithm.
    """

    # first set seeds
    np.random.seed(config.train.seed)
    torch.manual_seed(config.train.seed)

<<<<<<< HEAD
    torch.set_num_threads(2)
=======
    # set num workers
    torch.set_num_threads(1)
>>>>>>> 8feb1c83

    print("\n============= New Training Run with Config =============")
    print(config)
    print("")
    log_dir, ckpt_dir, video_dir = TrainUtils.get_exp_dir(config)

    if config.experiment.logging.terminal_output_to_txt:
        # log stdout and stderr to a text file
        logger = PrintLogger(os.path.join(log_dir, 'log.txt'))
        sys.stdout = logger
        sys.stderr = logger

    # read config to set up metadata for observation modalities (e.g. detecting rgb observations)
    ObsUtils.initialize_obs_utils_with_config(config)

    # make sure the dataset exists
    dataset_path = os.path.expanduser(config.train.data)
    if not os.path.exists(dataset_path):
        raise Exception("Dataset at provided path {} not found!".format(dataset_path))

    # load basic metadata from training file
    print("\n============= Loaded Environment Metadata =============")
    env_meta = FileUtils.get_env_metadata_from_dataset(dataset_path=config.train.data)
    shape_meta = FileUtils.get_shape_metadata_from_dataset(
        dataset_path=config.train.data,
        all_obs_keys=config.all_obs_keys,
        verbose=True
    )

    if config.experiment.env is not None:
        env_meta["env_name"] = config.experiment.env
        print("=" * 30 + "\n" + "Replacing Env to {}\n".format(env_meta["env_name"]) + "=" * 30)

    # create environment
    envs = OrderedDict()
    if config.experiment.rollout.enabled:
        # create environments for validation runs
        env_names = [env_meta["env_name"]]

        if config.experiment.additional_envs is not None:
            for name in config.experiment.additional_envs:
                env_names.append(name)

        for env_name in env_names:
            env = EnvUtils.create_env_from_metadata(
                env_meta=env_meta,
                env_name=env_name, 
                render=False, 
                render_offscreen=config.experiment.render_video,
                use_image_obs=shape_meta["use_images"], 
            )
            envs[env.name] = env
            print(envs[env.name])

    print("")

    # setup for a new training run
    data_logger = DataLogger(
        log_dir,
        config,
        log_tb=config.experiment.logging.log_tb,
        log_wandb=config.experiment.logging.log_wandb,
    )
    model = algo_factory(
        algo_name=config.algo_name,
        config=config,
        obs_key_shapes=shape_meta["all_shapes"],
        ac_dim=shape_meta["ac_dim"],
        device=device,
    )
    
    # save the config as a json file
    with open(os.path.join(log_dir, '..', 'config.json'), 'w') as outfile:
        json.dump(config, outfile, indent=4)

    print("\n============= Model Summary =============")
    print(model)  # print model summary
    print("")

    # load training data
    trainset, validset = TrainUtils.load_data_for_training(
        config, obs_keys=shape_meta["all_obs_keys"])
    train_sampler = trainset.get_dataset_sampler()
    print("\n============= Training Dataset =============")
    print(trainset)
    print("")

    # maybe retreve statistics for normalizing observations
    obs_normalization_stats = None
    if config.train.hdf5_normalize_obs:
        obs_normalization_stats = trainset.get_obs_normalization_stats()

    # initialize data loaders
    train_loader = DataLoader(
        dataset=trainset,
        sampler=train_sampler,
        batch_size=config.train.batch_size,
        shuffle=(train_sampler is None),
        num_workers=config.train.num_data_workers,
        drop_last=True
    )

    if config.experiment.validate:
        # cap num workers for validation dataset at 1
        num_workers = min(config.train.num_data_workers, 1)
        valid_sampler = validset.get_dataset_sampler()
        valid_loader = DataLoader(
            dataset=validset,
            sampler=valid_sampler,
            batch_size=config.train.batch_size,
            shuffle=(valid_sampler is None),
            num_workers=num_workers,
            drop_last=True
        )
    else:
        valid_loader = None

    # print all warnings before training begins
    print("*" * 50)
    print("Warnings generated by robomimic have been duplicated here (from above) for convenience. Please check them carefully.")
    flush_warnings()
    print("*" * 50)
    print("")

    # main training loop
    best_valid_loss = None
    best_return = {k: -np.inf for k in envs} if config.experiment.rollout.enabled else None
    best_success_rate = {k: -1. for k in envs} if config.experiment.rollout.enabled else None
    last_ckpt_time = time.time()

    # number of learning steps per epoch (defaults to a full dataset pass)
    train_num_steps = config.experiment.epoch_every_n_steps
    valid_num_steps = config.experiment.validation_epoch_every_n_steps

    for epoch in range(1, config.train.num_epochs + 1): # epoch numbers start at 1
        step_log = TrainUtils.run_epoch(
            model=model,
            data_loader=train_loader,
            epoch=epoch,
            num_steps=train_num_steps,
            obs_normalization_stats=obs_normalization_stats,
        )
        model.on_epoch_end(epoch)

        # setup checkpoint path
        epoch_ckpt_name = "model_epoch_{}".format(epoch)

        # check for recurring checkpoint saving conditions
        should_save_ckpt = False
        if config.experiment.save.enabled:
            time_check = (config.experiment.save.every_n_seconds is not None) and \
                (time.time() - last_ckpt_time > config.experiment.save.every_n_seconds)
            epoch_check = (config.experiment.save.every_n_epochs is not None) and \
                (epoch > 0) and (epoch % config.experiment.save.every_n_epochs == 0)
            epoch_list_check = (epoch in config.experiment.save.epochs)
            should_save_ckpt = (time_check or epoch_check or epoch_list_check)
        ckpt_reason = None
        if should_save_ckpt:
            last_ckpt_time = time.time()
            ckpt_reason = "time"

        print("Train Epoch {}".format(epoch))
        print(json.dumps(step_log, sort_keys=True, indent=4))
        for k, v in step_log.items():
            if k.startswith("Time_"):
                data_logger.record("Timing_Stats/Train_{}".format(k[5:]), v, epoch)
            else:
                data_logger.record("Train/{}".format(k), v, epoch)

        # Evaluate the model on validation set
        if config.experiment.validate:
            with torch.no_grad():
                step_log = TrainUtils.run_epoch(model=model, data_loader=valid_loader, epoch=epoch, validate=True, num_steps=valid_num_steps)
            for k, v in step_log.items():
                if k.startswith("Time_"):
                    data_logger.record("Timing_Stats/Valid_{}".format(k[5:]), v, epoch)
                else:
                    data_logger.record("Valid/{}".format(k), v, epoch)

            print("Validation Epoch {}".format(epoch))
            print(json.dumps(step_log, sort_keys=True, indent=4))

            # save checkpoint if achieve new best validation loss
            valid_check = "Loss" in step_log
            if valid_check and (best_valid_loss is None or (step_log["Loss"] <= best_valid_loss)):
                best_valid_loss = step_log["Loss"]
                if config.experiment.save.enabled and config.experiment.save.on_best_validation:
                    epoch_ckpt_name += "_best_validation_{}".format(best_valid_loss)
                    should_save_ckpt = True
                    ckpt_reason = "valid" if ckpt_reason is None else ckpt_reason

        # Evaluate the model by by running rollouts

        # do rollouts at fixed rate or if it's time to save a new ckpt
        video_paths = None
        rollout_check = (epoch % config.experiment.rollout.rate == 0) or (should_save_ckpt and ckpt_reason == "time")
        if config.experiment.rollout.enabled and (epoch > config.experiment.rollout.warmstart) and rollout_check:

            # wrap model as a RolloutPolicy to prepare for rollouts
            rollout_model = RolloutPolicy(model, obs_normalization_stats=obs_normalization_stats)

            num_episodes = config.experiment.rollout.n
            all_rollout_logs, video_paths = TrainUtils.rollout_with_stats(
                policy=rollout_model,
                envs=envs,
                horizon=config.experiment.rollout.horizon,
                use_goals=config.use_goals,
                num_episodes=num_episodes,
                render=False,
                video_dir=video_dir if config.experiment.render_video else None,
                epoch=epoch,
                video_skip=config.experiment.get("video_skip", 5),
                terminate_on_success=config.experiment.rollout.terminate_on_success,
            )

            # summarize results from rollouts to tensorboard and terminal
            for env_name in all_rollout_logs:
                rollout_logs = all_rollout_logs[env_name]
                for k, v in rollout_logs.items():
                    if k.startswith("Time_"):
                        data_logger.record("Timing_Stats/Rollout_{}_{}".format(env_name, k[5:]), v, epoch)
                    else:
                        data_logger.record("Rollout/{}/{}".format(k, env_name), v, epoch, log_stats=True)

                print("\nEpoch {} Rollouts took {}s (avg) with results:".format(epoch, rollout_logs["time"]))
                print('Env: {}'.format(env_name))
                print(json.dumps(rollout_logs, sort_keys=True, indent=4))

            # checkpoint and video saving logic
            updated_stats = TrainUtils.should_save_from_rollout_logs(
                all_rollout_logs=all_rollout_logs,
                best_return=best_return,
                best_success_rate=best_success_rate,
                epoch_ckpt_name=epoch_ckpt_name,
                save_on_best_rollout_return=config.experiment.save.on_best_rollout_return,
                save_on_best_rollout_success_rate=config.experiment.save.on_best_rollout_success_rate,
            )
            best_return = updated_stats["best_return"]
            best_success_rate = updated_stats["best_success_rate"]
            epoch_ckpt_name = updated_stats["epoch_ckpt_name"]
            should_save_ckpt = (config.experiment.save.enabled and updated_stats["should_save_ckpt"]) or should_save_ckpt
            if updated_stats["ckpt_reason"] is not None:
                ckpt_reason = updated_stats["ckpt_reason"]

        # Only keep saved videos if the ckpt should be saved (but not because of validation score)
        should_save_video = (should_save_ckpt and (ckpt_reason != "valid")) or config.experiment.keep_all_videos
        if video_paths is not None and not should_save_video:
            for env_name in video_paths:
                os.remove(video_paths[env_name])

        # Save model checkpoints based on conditions (success rate, validation loss, etc)
        if should_save_ckpt:
            TrainUtils.save_model(
                model=model,
                config=config,
                env_meta=env_meta,
                shape_meta=shape_meta,
                ckpt_path=os.path.join(ckpt_dir, epoch_ckpt_name + ".pth"),
                obs_normalization_stats=obs_normalization_stats,
            )

        # Finally, log memory usage in MB
        process = psutil.Process(os.getpid())
        mem_usage = int(process.memory_info().rss / 1000000)
        data_logger.record("System/RAM Usage (MB)", mem_usage, epoch)
        print("\nEpoch {} Memory Usage: {} MB\n".format(epoch, mem_usage))

    # terminate logging
    data_logger.close()


def main(args):

    if args.config is not None:
        ext_cfg = json.load(open(args.config, 'r'))
        config = config_factory(ext_cfg["algo_name"])
        # update config with external json - this will throw errors if
        # the external config has keys not present in the base algo config
        with config.values_unlocked():
            config.update(ext_cfg)
    else:
        config = config_factory(args.algo)

    if args.dataset is not None:
        config.train.data = args.dataset

    if args.name is not None:
        config.experiment.name = args.name

    # get torch device
    device = TorchUtils.get_torch_device(try_to_use_cuda=config.train.cuda)

    # maybe modify config for debugging purposes
    if args.debug:
        # shrink length of training to test whether this run is likely to crash
        config.unlock()
        config.lock_keys()

        # train and validate (if enabled) for 3 gradient steps, for 2 epochs
        config.experiment.epoch_every_n_steps = 3
        config.experiment.validation_epoch_every_n_steps = 3
        config.train.num_epochs = 2

        # if rollouts are enabled, try 2 rollouts at end of each epoch, with 10 environment steps
        config.experiment.rollout.rate = 1
        config.experiment.rollout.n = 2
        config.experiment.rollout.horizon = 10

        # send output to a temporary directory
        config.train.output_dir = "/tmp/tmp_trained_models"

    # lock config to prevent further modifications and ensure missing keys raise errors
    config.lock()

    # catch error during training and print it
    res_str = "finished run successfully!"
    try:
        train(config, device=device)
    except Exception as e:
        res_str = "run failed with error:\n{}\n\n{}".format(e, traceback.format_exc())
    print(res_str)


if __name__ == "__main__":
    parser = argparse.ArgumentParser()

    # External config file that overwrites default config
    parser.add_argument(
        "--config",
        type=str,
        default=None,
        help="(optional) path to a config json that will be used to override the default settings. \
            If omitted, default settings are used. This is the preferred way to run experiments.",
    )

    # Algorithm Name
    parser.add_argument(
        "--algo",
        type=str,
        help="(optional) name of algorithm to run. Only needs to be provided if --config is not provided",
    )

    # Experiment Name (for tensorboard, saving models, etc.)
    parser.add_argument(
        "--name",
        type=str,
        default=None,
        help="(optional) if provided, override the experiment name defined in the config",
    )

    # Dataset path, to override the one in the config
    parser.add_argument(
        "--dataset",
        type=str,
        default=None,
        help="(optional) if provided, override the dataset path defined in the config",
    )

    # debug mode
    parser.add_argument(
        "--debug",
        action='store_true',
        help="set this flag to run a quick training run for debugging purposes"
    )

    args = parser.parse_args()
    main(args)
<|MERGE_RESOLUTION|>--- conflicted
+++ resolved
@@ -51,12 +51,8 @@
     np.random.seed(config.train.seed)
     torch.manual_seed(config.train.seed)
 
-<<<<<<< HEAD
-    torch.set_num_threads(2)
-=======
     # set num workers
     torch.set_num_threads(1)
->>>>>>> 8feb1c83
 
     print("\n============= New Training Run with Config =============")
     print(config)
