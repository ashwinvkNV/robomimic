"""
This file contains several utility functions for working with environment
wrappers provided by the repository, and with environment metadata saved
in dataset files.
"""
from copy import deepcopy
import robomimic.envs.env_base as EB
from robomimic.utils.log_utils import log_warning


def get_env_class(env_meta=None, env_type=None, env=None):
    """
    Return env class from either env_meta, env_type, or env.
    Note the use of lazy imports - this ensures that modules are only
    imported when the corresponding env type is requested. This can
    be useful in practice. For example, a training run that only
    requires access to gym environments should not need to import
    robosuite.

    Args:
        env_meta (dict): environment metadata, which should be loaded from demonstration
            hdf5 with @FileUtils.get_env_metadata_from_dataset or from checkpoint (see
            @FileUtils.env_from_checkpoint). Contains 3 keys:

                :`'env_name'`: name of environment
                :`'type'`: type of environment, should be a value in EB.EnvType
                :`'env_kwargs'`: dictionary of keyword arguments to pass to environment constructor

        env_type (int): the type of environment, which determines the env class that will
            be instantiated. Should be a value in EB.EnvType.

        env (instance of EB.EnvBase): environment instance
    """
    env_type = get_env_type(env_meta=env_meta, env_type=env_type, env=env)
    if env_type == EB.EnvType.ROBOSUITE_TYPE:
        from robomimic.envs.env_robosuite import EnvRobosuite
        return EnvRobosuite
    elif env_type == EB.EnvType.GYM_TYPE:
        from robomimic.envs.env_gym import EnvGym
        return EnvGym
    elif env_type == EB.EnvType.IG_MOMART_TYPE:
        from robomimic.envs.env_ig_momart import EnvGibsonMOMART
        return EnvGibsonMOMART
    elif env_type == EB.EnvType.REAL_TYPE:
        from robomimic.envs.env_real_panda import EnvRealPanda
        return EnvRealPanda
    elif env_type == EB.EnvType.GPRS_REAL_TYPE:
        from robomimic.envs.env_real_panda_gprs import EnvRealPandaGPRS
        return EnvRealPandaGPRS
    raise Exception("code should never reach this point")


def get_env_type(env_meta=None, env_type=None, env=None):
    """
    Helper function to get env_type from a variety of inputs.

    Args:
        env_meta (dict): environment metadata, which should be loaded from demonstration
            hdf5 with @FileUtils.get_env_metadata_from_dataset or from checkpoint (see
            @FileUtils.env_from_checkpoint). Contains 3 keys:

                :`'env_name'`: name of environment
                :`'type'`: type of environment, should be a value in EB.EnvType
                :`'env_kwargs'`: dictionary of keyword arguments to pass to environment constructor

        env_type (int): the type of environment, which determines the env class that will
            be instantiated. Should be a value in EB.EnvType.

        env (instance of EB.EnvBase): environment instance
    """
    checks = [(env_meta is not None), (env_type is not None), (env is not None)]
    assert sum(checks) == 1, "should provide only one of env_meta, env_type, env"
    if env_meta is not None:
        env_type = env_meta["type"]
    elif env is not None:
        env_type = env.type
    return env_type


def check_env_type(type_to_check, env_meta=None, env_type=None, env=None):
    """
    Checks whether the passed env_meta, env_type, or env is of type @type_to_check.
    Type corresponds to EB.EnvType.

    Args:
        type_to_check (int): type to check equality against

        env_meta (dict): environment metadata, which should be loaded from demonstration
            hdf5 with @FileUtils.get_env_metadata_from_dataset or from checkpoint (see
            @FileUtils.env_from_checkpoint). Contains 3 keys:

                :`'env_name'`: name of environment
                :`'type'`: type of environment, should be a value in EB.EnvType
                :`'env_kwargs'`: dictionary of keyword arguments to pass to environment constructor

        env_type (int): the type of environment, which determines the env class that will
            be instantiated. Should be a value in EB.EnvType.

        env (instance of EB.EnvBase): environment instance
    """
    env_type = get_env_type(env_meta=env_meta, env_type=env_type, env=env)
    return (env_type == type_to_check)


def check_env_version(env, env_meta):
    """
    Checks whether the passed env and env_meta dictionary having matching environment versions.
    Logs warning if cannot find version or versions do not match.

    Args:
        env (instance of EB.EnvBase): environment instance

        env_meta (dict): environment metadata, which should be loaded from demonstration
            hdf5 with @FileUtils.get_env_metadata_from_dataset or from checkpoint (see
            @FileUtils.env_from_checkpoint). Contains following key:

                :`'env_version'`: environment version, type str
    """
    env_system_version = env.version
    env_meta_version = env_meta.get("env_version", None)

    if env_meta_version is None:
        log_warning(
            "No environment version found in dataset!"\
            "\nCannot verify if dataset and installed environment versions match"\
        )
    elif env_system_version != env_meta_version:
        log_warning(
            "Dataset and installed environment version mismatch!"\
            "\nDataset environment version: {meta}"\
            "\nInstalled environment version: {sys}".format(
                sys=env_system_version,
                meta=env_meta_version,
            )
        )


def is_robosuite_env(env_meta=None, env_type=None, env=None):
    """
    Determines whether the environment is a robosuite environment. Accepts
    either env_meta, env_type, or env.
    """
    return check_env_type(type_to_check=EB.EnvType.ROBOSUITE_TYPE, env_meta=env_meta, env_type=env_type, env=env)


def is_simpler_env(env_meta=None, env_type=None, env=None):
    return False


def is_simpler_ov_env(env_meta=None, env_type=None, env=None):
    return False


def is_factory_env(env_meta=None, env_type=None, env=None):
    return False


def is_furniture_sim_env(env_meta=None, env_type=None, env=None):
    return False


def is_real_robot_env(env_meta=None, env_type=None, env=None):
    """
    Determines whether the environment is a real robot environment. Accepts
    either env_meta, env_type, or env.
    """
    return check_env_type(type_to_check=EB.EnvType.REAL_TYPE, env_meta=env_meta, env_type=env_type, env=env)


def is_real_robot_gprs_env(env_meta=None, env_type=None, env=None):
    """
    Determines whether the environment is a real robot environment. Accepts
    either env_meta, env_type, or env.
    """
    return check_env_type(type_to_check=EB.EnvType.GPRS_REAL_TYPE, env_meta=env_meta, env_type=env_type, env=env)


def create_env(
    env_type,
    env_name,
    env_class=None,
    render=False, 
    render_offscreen=False, 
    use_image_obs=False, 
<<<<<<< HEAD
    use_depth_obs=False,
=======
    use_depth_obs=False, 
>>>>>>> b4f2d173
    **kwargs,
):
    """
    Create environment.

    Args:
        env_type (int): the type of environment, which determines the env class that will
            be instantiated. Should be a value in EB.EnvType.

        env_name (str): name of environment

        render (bool): if True, environment supports on-screen rendering

        render_offscreen (bool): if True, environment supports off-screen rendering. This
            is forced to be True if @use_image_obs is True.

        use_image_obs (bool): if True, environment is expected to render rgb image observations
            on every env.step call. Set this to False for efficiency reasons, if image
            observations are not required.

        use_depth_obs (bool): if True, environment is expected to render depth image observations
            on every env.step call. Set this to False for efficiency reasons, if depth
            observations are not required.
    """

    # note: pass @postprocess_visual_obs True, to make sure images are processed for network inputs
    if env_class is None:
        env_class = get_env_class(env_type=env_type)
    env = env_class(
        env_name=env_name, 
        render=render, 
        render_offscreen=render_offscreen, 
        use_image_obs=use_image_obs,
        use_depth_obs=use_depth_obs,
        postprocess_visual_obs=True,
        **kwargs,
    )
    print("Created environment with name {}".format(env_name))
    print("Action size is {}".format(env.action_dimension))
    return env


def create_env_from_metadata(
    env_meta,
    env_name=None,
    env_class=None,  
    render=False, 
    render_offscreen=False, 
    use_image_obs=False, 
    use_depth_obs=False, 
):
    """
    Create environment.

    Args:
        env_meta (dict): environment metadata, which should be loaded from demonstration
            hdf5 with @FileUtils.get_env_metadata_from_dataset or from checkpoint (see
            @FileUtils.env_from_checkpoint). Contains 3 keys:

                :`'env_name'`: name of environment
                :`'type'`: type of environment, should be a value in EB.EnvType
                :`'env_kwargs'`: dictionary of keyword arguments to pass to environment constructor

        env_name (str): name of environment. Only needs to be provided if making a different
            environment from the one in @env_meta.

        render (bool): if True, environment supports on-screen rendering

        render_offscreen (bool): if True, environment supports off-screen rendering. This
            is forced to be True if @use_image_obs is True.

        use_image_obs (bool): if True, environment is expected to render rgb image observations
            on every env.step call. Set this to False for efficiency reasons, if image
            observations are not required.

        use_depth_obs (bool): if True, environment is expected to render depth image observations
            on every env.step call. Set this to False for efficiency reasons, if depth
            observations are not required.
    """
    if env_name is None:
        env_name = env_meta["env_name"]
    env_type = get_env_type(env_meta=env_meta)
    env_kwargs = env_meta["env_kwargs"]
    env_kwargs.pop("use_image_obs", None)
    env_kwargs.pop("use_depth_obs", None)

    env = create_env(
        env_type=env_type,
        env_name=env_name,  
        env_class=env_class, 
        render=render, 
        render_offscreen=render_offscreen, 
        use_image_obs=use_image_obs, 
<<<<<<< HEAD
        use_depth_obs=use_depth_obs,
=======
        use_depth_obs=use_depth_obs, 
>>>>>>> b4f2d173
        **env_kwargs,
    )
    check_env_version(env, env_meta)
    return env


def create_env_for_data_processing(
    env_meta,
    camera_names, 
    camera_height, 
    camera_width, 
    reward_shaping,
    env_class=None,
    render=None, 
    render_offscreen=None, 
    use_image_obs=None, 
    use_depth_obs=None, 
):
    """
    Creates environment for processing dataset observations and rewards.

    Args:
        env_meta (dict): environment metadata, which should be loaded from demonstration
            hdf5 with @FileUtils.get_env_metadata_from_dataset or from checkpoint (see
            @FileUtils.env_from_checkpoint). Contains 3 keys:

                :`'env_name'`: name of environment
                :`'type'`: type of environment, should be a value in EB.EnvType
                :`'env_kwargs'`: dictionary of keyword arguments to pass to environment constructor

        camera_names (list of st): list of camera names that correspond to image observations

        camera_height (int): camera height for all cameras

        camera_width (int): camera width for all cameras

        reward_shaping (bool): if True, use shaped environment rewards, else use sparse task completion rewards

        render (bool or None): optionally override rendering behavior

        render_offscreen (bool or None): optionally override rendering behavior

        use_image_obs (bool or None): optionally override rendering behavior

        use_depth_obs (bool or None): optionally override rendering behavior
    """
    env_name = env_meta["env_name"]
    env_type = get_env_type(env_meta=env_meta)
    env_kwargs = env_meta["env_kwargs"]
    if env_class is None:
<<<<<<< HEAD
        render_ov = False if render is None else render
=======
>>>>>>> b4f2d173
        env_class = get_env_class(env_type=env_type)

    # remove possibly redundant values in kwargs
    env_kwargs = deepcopy(env_kwargs)
    env_kwargs.pop("env_name", None)
    env_kwargs.pop("camera_names", None)
    env_kwargs.pop("camera_height", None)
    env_kwargs.pop("camera_width", None)
    env_kwargs.pop("reward_shaping", None)
    env_kwargs.pop("render", None)
    env_kwargs.pop("render_offscreen", None)
    env_kwargs.pop("use_image_obs", None)
    env_kwargs.pop("use_depth_obs", None)

    env = env_class.create_for_data_processing(
        env_name=env_name, 
        camera_names=camera_names, 
        camera_height=camera_height, 
        camera_width=camera_width, 
        reward_shaping=reward_shaping, 
        render=render, 
        render_offscreen=render_offscreen, 
        use_image_obs=use_image_obs, 
        use_depth_obs=use_depth_obs,
        **env_kwargs,
    )
    check_env_version(env, env_meta)
    return env


def set_env_specific_obs_processing(env_meta=None, env_type=None, env=None):
    """
    Sets env-specific observation processing. As an example, robosuite depth observations
    correspond to raw depth and should not be normalized by default, while default depth
<<<<<<< HEAD
    processing normalizes and clips all values to [0, 1]. As another example, depth
    observations on the real robot are uint16 and will be converted to float during processing.
=======
    processing normalizes and clips all values to [0, 1].
>>>>>>> b4f2d173
    """
    if is_robosuite_env(env_meta=env_meta, env_type=env_type, env=env):
        from robomimic.utils.obs_utils import DepthModality, process_frame, unprocess_frame
        DepthModality.set_obs_processor(processor=(
            lambda obs: process_frame(frame=obs, channel_dim=1, scale=None)
        ))
        DepthModality.set_obs_unprocessor(unprocessor=(
            lambda obs: unprocess_frame(frame=obs, channel_dim=1, scale=None)
        ))
<<<<<<< HEAD
    elif is_real_robot_gprs_env(env_meta=env_meta, env_type=env_type, env=env):
        from robomimic.envs.env_real_panda_gprs import get_depth_scale
        from robomimic.utils.obs_utils import DepthModality, batch_image_hwc_to_chw, batch_image_chw_to_hwc
        from robomimic.utils.tensor_utils import to_float, to_uint16
        
        # NOTE: assuming that depth scales for front and wrist camera are about the same right now...
        scale = get_depth_scale(camera_name="front")

        def new_process_frame(frame):
            assert (frame.shape[-1] == 1)
            frame = to_float(frame)
            frame *= scale
            return batch_image_hwc_to_chw(frame)

        def new_unprocess_frame(frame):
            raise Exception("real robot depth unprocessor is wrong since torch does not support uint16")
            assert frame.shape[-3] == 1 # check for channel dimension
            frame = batch_image_chw_to_hwc(frame)
            frame /= scale
            return to_uint16(frame)

        DepthModality.set_obs_processor(processor=new_process_frame)
        DepthModality.set_obs_unprocessor(unprocessor=new_unprocess_frame)
=======
>>>>>>> b4f2d173


def wrap_env_from_config(env, config):
    """
    Wraps environment using the provided Config object to determine which wrappers
    to use (if any).
    """
<<<<<<< HEAD
    if config.train.frame_stack > 1:
=======
    if ("frame_stack" in config.train) and (config.train.frame_stack > 1):
>>>>>>> b4f2d173
        from robomimic.envs.wrappers import FrameStackWrapper
        env = FrameStackWrapper(env, num_frames=config.train.frame_stack)

    return env<|MERGE_RESOLUTION|>--- conflicted
+++ resolved
@@ -182,11 +182,7 @@
     render=False, 
     render_offscreen=False, 
     use_image_obs=False, 
-<<<<<<< HEAD
     use_depth_obs=False,
-=======
-    use_depth_obs=False, 
->>>>>>> b4f2d173
     **kwargs,
 ):
     """
@@ -232,11 +228,11 @@
 def create_env_from_metadata(
     env_meta,
     env_name=None,
-    env_class=None,  
+    env_class=None,
     render=False, 
     render_offscreen=False, 
     use_image_obs=False, 
-    use_depth_obs=False, 
+    use_depth_obs=False,
 ):
     """
     Create environment.
@@ -276,15 +272,11 @@
     env = create_env(
         env_type=env_type,
         env_name=env_name,  
-        env_class=env_class, 
-        render=render, 
+        env_class=env_class,
+        render=render,
         render_offscreen=render_offscreen, 
         use_image_obs=use_image_obs, 
-<<<<<<< HEAD
         use_depth_obs=use_depth_obs,
-=======
-        use_depth_obs=use_depth_obs, 
->>>>>>> b4f2d173
         **env_kwargs,
     )
     check_env_version(env, env_meta)
@@ -298,10 +290,10 @@
     camera_width, 
     reward_shaping,
     env_class=None,
-    render=None, 
-    render_offscreen=None, 
-    use_image_obs=None, 
-    use_depth_obs=None, 
+    render=None,
+    render_offscreen=None,
+    use_image_obs=None,
+    use_depth_obs=None,
 ):
     """
     Creates environment for processing dataset observations and rewards.
@@ -335,10 +327,6 @@
     env_type = get_env_type(env_meta=env_meta)
     env_kwargs = env_meta["env_kwargs"]
     if env_class is None:
-<<<<<<< HEAD
-        render_ov = False if render is None else render
-=======
->>>>>>> b4f2d173
         env_class = get_env_class(env_type=env_type)
 
     # remove possibly redundant values in kwargs
@@ -359,9 +347,9 @@
         camera_height=camera_height, 
         camera_width=camera_width, 
         reward_shaping=reward_shaping, 
-        render=render, 
-        render_offscreen=render_offscreen, 
-        use_image_obs=use_image_obs, 
+        render=render,
+        render_offscreen=render_offscreen,
+        use_image_obs=use_image_obs,
         use_depth_obs=use_depth_obs,
         **env_kwargs,
     )
@@ -373,12 +361,7 @@
     """
     Sets env-specific observation processing. As an example, robosuite depth observations
     correspond to raw depth and should not be normalized by default, while default depth
-<<<<<<< HEAD
-    processing normalizes and clips all values to [0, 1]. As another example, depth
-    observations on the real robot are uint16 and will be converted to float during processing.
-=======
     processing normalizes and clips all values to [0, 1].
->>>>>>> b4f2d173
     """
     if is_robosuite_env(env_meta=env_meta, env_type=env_type, env=env):
         from robomimic.utils.obs_utils import DepthModality, process_frame, unprocess_frame
@@ -388,32 +371,6 @@
         DepthModality.set_obs_unprocessor(unprocessor=(
             lambda obs: unprocess_frame(frame=obs, channel_dim=1, scale=None)
         ))
-<<<<<<< HEAD
-    elif is_real_robot_gprs_env(env_meta=env_meta, env_type=env_type, env=env):
-        from robomimic.envs.env_real_panda_gprs import get_depth_scale
-        from robomimic.utils.obs_utils import DepthModality, batch_image_hwc_to_chw, batch_image_chw_to_hwc
-        from robomimic.utils.tensor_utils import to_float, to_uint16
-        
-        # NOTE: assuming that depth scales for front and wrist camera are about the same right now...
-        scale = get_depth_scale(camera_name="front")
-
-        def new_process_frame(frame):
-            assert (frame.shape[-1] == 1)
-            frame = to_float(frame)
-            frame *= scale
-            return batch_image_hwc_to_chw(frame)
-
-        def new_unprocess_frame(frame):
-            raise Exception("real robot depth unprocessor is wrong since torch does not support uint16")
-            assert frame.shape[-3] == 1 # check for channel dimension
-            frame = batch_image_chw_to_hwc(frame)
-            frame /= scale
-            return to_uint16(frame)
-
-        DepthModality.set_obs_processor(processor=new_process_frame)
-        DepthModality.set_obs_unprocessor(unprocessor=new_unprocess_frame)
-=======
->>>>>>> b4f2d173
 
 
 def wrap_env_from_config(env, config):
@@ -421,11 +378,7 @@
     Wraps environment using the provided Config object to determine which wrappers
     to use (if any).
     """
-<<<<<<< HEAD
-    if config.train.frame_stack > 1:
-=======
     if ("frame_stack" in config.train) and (config.train.frame_stack > 1):
->>>>>>> b4f2d173
         from robomimic.envs.wrappers import FrameStackWrapper
         env = FrameStackWrapper(env, num_frames=config.train.frame_stack)
 
